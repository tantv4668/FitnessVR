// SPDX-License-Identifier: MIT
pragma solidity ^0.8.0;

import "./MUUV.sol";
import "@openzeppelin/contracts/token/ERC20/utils/SafeERC20.sol";
import "@openzeppelin/contracts/access/Ownable.sol";

contract Vesting is Ownable {
    using SafeERC20 for IERC20;

    enum VestingType {
        MONTHLY,
        NEARLY
    }

    struct UserVestingInfo {
        uint256 amount;
        uint256 tgeUnlockPercentage;
        uint256 amountClaimed;
<<<<<<< HEAD
        uint256 cliffPeriod; // calculated by the number of blocks
        uint256 vestingDuration; // calculated by the number of unlock period
=======
        uint256 cliffPeriod; // calculated by the number of seconds
        uint256 numberOfPeriods; // calculated by the number of unlock period
>>>>>>> efca2f68
        VestingType vestingType;
        bool exist;
    }

<<<<<<< HEAD
    uint256 public unlockPeriod; // calculated by the number of blocks

    uint32 public constant SECONDS_PER_BLOCK = 3;

    IERC20 public token;

    uint256 public tgeTimestamp;

=======
    uint256 public unlockPeriod; // calculated by the number of seconds

    IERC20 public token;

    uint256 public tgeTimestamp;

>>>>>>> efca2f68
    uint256 public totalVesting;

    mapping(address => UserVestingInfo) public userToVesting;

    event AddUser(address indexed account, uint256 indexed amount);
    event RemoveUser(address indexed account);
    event Claim(address indexed account, uint256 indexed amount);

    constructor(
        address _token,
        uint256 _tgeTimestamp,
        uint256 _unlockPeriod
    ) {
        require(
            _token != address(0),
            "Vesting/constructor: Token address must not be zero address"
        );
        require(
            _tgeTimestamp > block.timestamp,
            "Vesting/constructor: TGE timestamp must be greater than block timestamp"
        );
        require(
            _unlockPeriod > 0,
            "Vesting/constructor: Unlock Period must be greater than zero"
        );

        token = IERC20(_token);
        tgeTimestamp = _tgeTimestamp;
        unlockPeriod = _unlockPeriod;
    }

    modifier mustNotAfterTge() {
        require(!afterTge(), "Vesting: TGE happened");
        _;
    }

    function afterTge() public view returns (bool) {
        if (block.timestamp < tgeTimestamp) return false;
        else return true;
    }

    function setTGETimestamp(uint256 _tgeTimestamp)
        public
        onlyOwner
        mustNotAfterTge
    {
        require(
            _tgeTimestamp > block.timestamp,
            "Vesting/constructor: TGE timestamp must be greater than block timestamp"
        );

        tgeTimestamp = _tgeTimestamp;
    }

    function addUser(
        address _account,
        uint256 _amount,
        uint256 _tgeUnlockPercentage,
        uint256 _cliffPeriod,
<<<<<<< HEAD
        uint256 _vestingDuration,
=======
        uint256 _numberOfPeriods,
>>>>>>> efca2f68
        VestingType _vestingType
    ) public onlyOwner {
        _addUser(
            _account,
            _amount,
            _tgeUnlockPercentage,
            _cliffPeriod,
<<<<<<< HEAD
            _vestingDuration,
=======
            _numberOfPeriods,
>>>>>>> efca2f68
            _vestingType
        );
    }

    function addManyUser(
        address[] memory _accounts,
        uint256[] memory _amounts,
        uint256[] memory _tgeUnlockPercentages,
        uint256[] memory _cliffPeriods,
<<<<<<< HEAD
        uint256[] memory _vestingDurations,
=======
        uint256[] memory _numberOfPeriodss,
>>>>>>> efca2f68
        VestingType[] memory _vestingTypes
    ) public onlyOwner {
        require(
            _accounts.length > 0 &&
                _accounts.length == _amounts.length &&
                _amounts.length == _tgeUnlockPercentages.length &&
                _tgeUnlockPercentages.length == _cliffPeriods.length &&
<<<<<<< HEAD
                _cliffPeriods.length == _vestingDurations.length &&
                _vestingDurations.length == _vestingTypes.length,
=======
                _cliffPeriods.length == _numberOfPeriodss.length &&
                _numberOfPeriodss.length == _vestingTypes.length,
>>>>>>> efca2f68
            "Vesting: Invalid parameters"
        );

        for (uint256 i = 0; i < _accounts.length; i++) {
            _addUser(
                _accounts[i],
                _amounts[i],
                _tgeUnlockPercentages[i],
                _cliffPeriods[i],
<<<<<<< HEAD
                _vestingDurations[i],
=======
                _numberOfPeriodss[i],
>>>>>>> efca2f68
                _vestingTypes[i]
            );
        }
    }

    function _addUser(
        address _account,
        uint256 _amount,
        uint256 _tgeUnlockPercentage,
        uint256 _cliffPeriod,
<<<<<<< HEAD
        uint256 _vestingDuration,
=======
        uint256 _numberOfPeriods,
>>>>>>> efca2f68
        VestingType _vestingType
    ) internal {
        require(
            _account != address(0),
            "Vesting: User must be not zero address"
        );
        require(
            userToVesting[_account].exist == false,
            "Vesting: User already exists"
        );
        require(
            _tgeUnlockPercentage <= 100,
            "Vesting: TGE unlock percentage must be less than 100"
        );

        userToVesting[_account].amount = _amount;
        userToVesting[_account].tgeUnlockPercentage = _tgeUnlockPercentage;
        userToVesting[_account].cliffPeriod = _cliffPeriod;
<<<<<<< HEAD
        userToVesting[_account].vestingDuration = _vestingDuration;
=======
        userToVesting[_account].numberOfPeriods = _numberOfPeriods;
>>>>>>> efca2f68
        userToVesting[_account].vestingType = _vestingType;
        userToVesting[_account].exist = true;

        totalVesting += _amount;

        if (token.balanceOf(address(this)) < totalVesting) {
            token.safeTransferFrom(
                _msgSender(),
                address(this),
                totalVesting - token.balanceOf(address(this))
            );
        }

        emit AddUser(_account, _amount);
    }

    function removeUser(address _account) public onlyOwner {
        require(
            userToVesting[_account].exist == true,
            "Vesting: User does not exist"
        );

        token.safeTransfer(
            owner(),
            userToVesting[_account].amount -
                userToVesting[_account].amountClaimed
        );

        totalVesting -= (userToVesting[_account].amount -
            userToVesting[_account].amountClaimed);

        delete userToVesting[_account];

        emit RemoveUser(_account);
    }

    function claim() public {
        require(
            userToVesting[_msgSender()].exist == true,
            "Vesting: User does not exist"
        );

        uint256 claimableAmount = _getVestingClaimableAmount(_msgSender());

        require(claimableAmount > 0, "Vesting: Nothing to claim");

        userToVesting[_msgSender()].amountClaimed += claimableAmount;

        totalVesting -= claimableAmount;

        token.safeTransfer(_msgSender(), claimableAmount);

        emit Claim(_msgSender(), claimableAmount);
<<<<<<< HEAD
    }

    function getVestingClaimableAmount(address _user)
        external
        view
        returns (uint256)
    {
        return _getVestingClaimableAmount(_user);
    }

=======
    }

    function getVestingClaimableAmount(address _user)
        external
        view
        returns (uint256)
    {
        return _getVestingClaimableAmount(_user);
    }

>>>>>>> efca2f68
    function _getVestingClaimableAmount(address _user)
        internal
        view
        returns (uint256 claimableAmount)
    {
        UserVestingInfo memory info = userToVesting[_user];

<<<<<<< HEAD
        if (block.timestamp < tgeTimestamp) return 0; //current = 1756203488, tgeTimestamp = 1750155474

        uint256 totalUnlock = (info.tgeUnlockPercentage * info.amount) / 100; // 0

        uint256 passedBlocks = (block.timestamp - tgeTimestamp) /  //(1756203488 - 1750155488)/3 = 2016000
            SECONDS_PER_BLOCK;

        if (passedBlocks == 0) return totalUnlock;

        if (passedBlocks <= info.cliffPeriod) return totalUnlock;

        passedBlocks -= info.cliffPeriod; //2016000
=======
        if (block.timestamp < tgeTimestamp) return 0;

        uint256 totalUnlock = (info.tgeUnlockPercentage * info.amount) / 100;

        uint256 passedSeconds = block.timestamp - tgeTimestamp;

        if (passedSeconds == 0 || passedSeconds <= info.cliffPeriod)
            return totalUnlock;

        passedSeconds -= info.cliffPeriod;
>>>>>>> efca2f68

        if (info.vestingType == VestingType.NEARLY) {
            totalUnlock =
                totalUnlock +
                ((((100 - info.tgeUnlockPercentage) * info.amount) / 100) *
<<<<<<< HEAD
                    passedBlocks) /
                (unlockPeriod * info.vestingDuration);

            return totalUnlock - info.amountClaimed;
        } else if (info.vestingType == VestingType.MONTHLY) {
            uint256 passedPeriods = passedBlocks / unlockPeriod; // 2016000 / 2 = 1008000
=======
                    passedSeconds) /
                (unlockPeriod * info.numberOfPeriods);

            return totalUnlock - info.amountClaimed;
        } else if (info.vestingType == VestingType.MONTHLY) {
            uint256 passedPeriods = passedSeconds / unlockPeriod;
>>>>>>> efca2f68

            totalUnlock =
                totalUnlock +
                ((((100 - info.tgeUnlockPercentage) * info.amount) / 100) *
                    passedPeriods) /
<<<<<<< HEAD
                info.vestingDuration; // (((100 * 100000) / 100) * 1008000)/8640000 = 11666.6666667

            return totalUnlock - info.amountClaimed; // 11666.6666667
=======
                info.numberOfPeriods;

            return totalUnlock - info.amountClaimed;
>>>>>>> efca2f68
        }
    }
}<|MERGE_RESOLUTION|>--- conflicted
+++ resolved
@@ -17,34 +17,18 @@
         uint256 amount;
         uint256 tgeUnlockPercentage;
         uint256 amountClaimed;
-<<<<<<< HEAD
-        uint256 cliffPeriod; // calculated by the number of blocks
-        uint256 vestingDuration; // calculated by the number of unlock period
-=======
         uint256 cliffPeriod; // calculated by the number of seconds
         uint256 numberOfPeriods; // calculated by the number of unlock period
->>>>>>> efca2f68
         VestingType vestingType;
         bool exist;
     }
 
-<<<<<<< HEAD
-    uint256 public unlockPeriod; // calculated by the number of blocks
-
-    uint32 public constant SECONDS_PER_BLOCK = 3;
+    uint256 public unlockPeriod; // calculated by the number of seconds
 
     IERC20 public token;
 
     uint256 public tgeTimestamp;
 
-=======
-    uint256 public unlockPeriod; // calculated by the number of seconds
-
-    IERC20 public token;
-
-    uint256 public tgeTimestamp;
-
->>>>>>> efca2f68
     uint256 public totalVesting;
 
     mapping(address => UserVestingInfo) public userToVesting;
@@ -104,11 +88,7 @@
         uint256 _amount,
         uint256 _tgeUnlockPercentage,
         uint256 _cliffPeriod,
-<<<<<<< HEAD
-        uint256 _vestingDuration,
-=======
         uint256 _numberOfPeriods,
->>>>>>> efca2f68
         VestingType _vestingType
     ) public onlyOwner {
         _addUser(
@@ -116,11 +96,7 @@
             _amount,
             _tgeUnlockPercentage,
             _cliffPeriod,
-<<<<<<< HEAD
-            _vestingDuration,
-=======
             _numberOfPeriods,
->>>>>>> efca2f68
             _vestingType
         );
     }
@@ -130,11 +106,7 @@
         uint256[] memory _amounts,
         uint256[] memory _tgeUnlockPercentages,
         uint256[] memory _cliffPeriods,
-<<<<<<< HEAD
-        uint256[] memory _vestingDurations,
-=======
         uint256[] memory _numberOfPeriodss,
->>>>>>> efca2f68
         VestingType[] memory _vestingTypes
     ) public onlyOwner {
         require(
@@ -142,13 +114,8 @@
                 _accounts.length == _amounts.length &&
                 _amounts.length == _tgeUnlockPercentages.length &&
                 _tgeUnlockPercentages.length == _cliffPeriods.length &&
-<<<<<<< HEAD
-                _cliffPeriods.length == _vestingDurations.length &&
-                _vestingDurations.length == _vestingTypes.length,
-=======
                 _cliffPeriods.length == _numberOfPeriodss.length &&
                 _numberOfPeriodss.length == _vestingTypes.length,
->>>>>>> efca2f68
             "Vesting: Invalid parameters"
         );
 
@@ -158,11 +125,7 @@
                 _amounts[i],
                 _tgeUnlockPercentages[i],
                 _cliffPeriods[i],
-<<<<<<< HEAD
-                _vestingDurations[i],
-=======
                 _numberOfPeriodss[i],
->>>>>>> efca2f68
                 _vestingTypes[i]
             );
         }
@@ -173,11 +136,7 @@
         uint256 _amount,
         uint256 _tgeUnlockPercentage,
         uint256 _cliffPeriod,
-<<<<<<< HEAD
-        uint256 _vestingDuration,
-=======
         uint256 _numberOfPeriods,
->>>>>>> efca2f68
         VestingType _vestingType
     ) internal {
         require(
@@ -196,11 +155,7 @@
         userToVesting[_account].amount = _amount;
         userToVesting[_account].tgeUnlockPercentage = _tgeUnlockPercentage;
         userToVesting[_account].cliffPeriod = _cliffPeriod;
-<<<<<<< HEAD
-        userToVesting[_account].vestingDuration = _vestingDuration;
-=======
         userToVesting[_account].numberOfPeriods = _numberOfPeriods;
->>>>>>> efca2f68
         userToVesting[_account].vestingType = _vestingType;
         userToVesting[_account].exist = true;
 
@@ -254,7 +209,6 @@
         token.safeTransfer(_msgSender(), claimableAmount);
 
         emit Claim(_msgSender(), claimableAmount);
-<<<<<<< HEAD
     }
 
     function getVestingClaimableAmount(address _user)
@@ -265,18 +219,6 @@
         return _getVestingClaimableAmount(_user);
     }
 
-=======
-    }
-
-    function getVestingClaimableAmount(address _user)
-        external
-        view
-        returns (uint256)
-    {
-        return _getVestingClaimableAmount(_user);
-    }
-
->>>>>>> efca2f68
     function _getVestingClaimableAmount(address _user)
         internal
         view
@@ -284,20 +226,6 @@
     {
         UserVestingInfo memory info = userToVesting[_user];
 
-<<<<<<< HEAD
-        if (block.timestamp < tgeTimestamp) return 0; //current = 1756203488, tgeTimestamp = 1750155474
-
-        uint256 totalUnlock = (info.tgeUnlockPercentage * info.amount) / 100; // 0
-
-        uint256 passedBlocks = (block.timestamp - tgeTimestamp) /  //(1756203488 - 1750155488)/3 = 2016000
-            SECONDS_PER_BLOCK;
-
-        if (passedBlocks == 0) return totalUnlock;
-
-        if (passedBlocks <= info.cliffPeriod) return totalUnlock;
-
-        passedBlocks -= info.cliffPeriod; //2016000
-=======
         if (block.timestamp < tgeTimestamp) return 0;
 
         uint256 totalUnlock = (info.tgeUnlockPercentage * info.amount) / 100;
@@ -308,41 +236,25 @@
             return totalUnlock;
 
         passedSeconds -= info.cliffPeriod;
->>>>>>> efca2f68
 
         if (info.vestingType == VestingType.NEARLY) {
             totalUnlock =
                 totalUnlock +
                 ((((100 - info.tgeUnlockPercentage) * info.amount) / 100) *
-<<<<<<< HEAD
-                    passedBlocks) /
-                (unlockPeriod * info.vestingDuration);
-
-            return totalUnlock - info.amountClaimed;
-        } else if (info.vestingType == VestingType.MONTHLY) {
-            uint256 passedPeriods = passedBlocks / unlockPeriod; // 2016000 / 2 = 1008000
-=======
                     passedSeconds) /
                 (unlockPeriod * info.numberOfPeriods);
 
             return totalUnlock - info.amountClaimed;
         } else if (info.vestingType == VestingType.MONTHLY) {
             uint256 passedPeriods = passedSeconds / unlockPeriod;
->>>>>>> efca2f68
 
             totalUnlock =
                 totalUnlock +
                 ((((100 - info.tgeUnlockPercentage) * info.amount) / 100) *
                     passedPeriods) /
-<<<<<<< HEAD
-                info.vestingDuration; // (((100 * 100000) / 100) * 1008000)/8640000 = 11666.6666667
-
-            return totalUnlock - info.amountClaimed; // 11666.6666667
-=======
                 info.numberOfPeriods;
 
             return totalUnlock - info.amountClaimed;
->>>>>>> efca2f68
         }
     }
 }