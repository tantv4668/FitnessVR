// SPDX-License-Identifier: MIT
pragma solidity ^0.8.0;

import "./MUUV.sol";
import "@openzeppelin/contracts/token/ERC20/utils/SafeERC20.sol";
import "@openzeppelin/contracts/access/Ownable.sol";

contract Vesting is Ownable {
    using SafeERC20 for IERC20;

    enum VestingType {
        MONTHLY,
<<<<<<< HEAD
        NEARLY
=======
        LINEARLY
>>>>>>> 2f460a5c
    }

    struct UserVestingInfo {
        uint256 amount;
        uint256 tgeUnlockPercentage;
        uint256 amountClaimed;
<<<<<<< HEAD
        uint256 cliffPeriod; // calculated by the number of seconds
=======
        uint256 cliffDuration; // calculated by the number of seconds
>>>>>>> 2f460a5c
        uint256 numberOfPeriods; // calculated by the number of unlock period
        VestingType vestingType;
        bool exist;
    }

<<<<<<< HEAD
    uint256 public unlockPeriod; // calculated by the number of seconds
=======
    uint256 public periodDuration; // calculated by the number of seconds
>>>>>>> 2f460a5c

    IERC20 public token;

    uint256 public tgeTimestamp;

    uint256 public totalVesting;

    mapping(address => UserVestingInfo) public userToVesting;

    event AddUser(address indexed account, uint256 indexed amount);
    event RemoveUser(address indexed account);
    event Claim(address indexed account, uint256 indexed amount);

    constructor(
        address _token,
        uint256 _tgeTimestamp,
<<<<<<< HEAD
        uint256 _unlockPeriod
=======
        uint256 _periodDuration
>>>>>>> 2f460a5c
    ) {
        require(
            _token != address(0),
            "Vesting/constructor: Token address must not be zero address"
        );
        require(
            _tgeTimestamp > block.timestamp,
            "Vesting/constructor: TGE timestamp must be greater than block timestamp"
        );
        require(
<<<<<<< HEAD
            _unlockPeriod > 0,
=======
            _periodDuration > 0,
>>>>>>> 2f460a5c
            "Vesting/constructor: Unlock Period must be greater than zero"
        );

        token = IERC20(_token);
        tgeTimestamp = _tgeTimestamp;
<<<<<<< HEAD
        unlockPeriod = _unlockPeriod;
=======
        periodDuration = _periodDuration;
>>>>>>> 2f460a5c
    }

    modifier mustNotAfterTge() {
        require(!afterTge(), "Vesting: TGE happened");
        _;
    }

    function afterTge() public view returns (bool) {
        if (block.timestamp < tgeTimestamp) return false;
        else return true;
    }

    function setTGETimestamp(uint256 _tgeTimestamp)
        public
        onlyOwner
        mustNotAfterTge
    {
        require(
            _tgeTimestamp > block.timestamp,
            "Vesting/constructor: TGE timestamp must be greater than block timestamp"
        );

        tgeTimestamp = _tgeTimestamp;
    }

    function addUser(
        address _account,
        uint256 _amount,
        uint256 _tgeUnlockPercentage,
<<<<<<< HEAD
        uint256 _cliffPeriod,
=======
        uint256 _cliffDuration,
>>>>>>> 2f460a5c
        uint256 _numberOfPeriods,
        VestingType _vestingType
    ) public onlyOwner {
        _addUser(
            _account,
            _amount,
            _tgeUnlockPercentage,
<<<<<<< HEAD
            _cliffPeriod,
=======
            _cliffDuration,
>>>>>>> 2f460a5c
            _numberOfPeriods,
            _vestingType
        );
    }

    function addManyUser(
        address[] memory _accounts,
        uint256[] memory _amounts,
        uint256[] memory _tgeUnlockPercentages,
<<<<<<< HEAD
        uint256[] memory _cliffPeriods,
=======
        uint256[] memory _cliffDurations,
>>>>>>> 2f460a5c
        uint256[] memory _numberOfPeriodss,
        VestingType[] memory _vestingTypes
    ) public onlyOwner {
        require(
            _accounts.length > 0 &&
                _accounts.length == _amounts.length &&
                _amounts.length == _tgeUnlockPercentages.length &&
<<<<<<< HEAD
                _tgeUnlockPercentages.length == _cliffPeriods.length &&
                _cliffPeriods.length == _numberOfPeriodss.length &&
=======
                _tgeUnlockPercentages.length == _cliffDurations.length &&
                _cliffDurations.length == _numberOfPeriodss.length &&
>>>>>>> 2f460a5c
                _numberOfPeriodss.length == _vestingTypes.length,
            "Vesting: Invalid parameters"
        );

        for (uint256 i = 0; i < _accounts.length; i++) {
            _addUser(
                _accounts[i],
                _amounts[i],
                _tgeUnlockPercentages[i],
<<<<<<< HEAD
                _cliffPeriods[i],
=======
                _cliffDurations[i],
>>>>>>> 2f460a5c
                _numberOfPeriodss[i],
                _vestingTypes[i]
            );
        }
    }

    function _addUser(
        address _account,
        uint256 _amount,
        uint256 _tgeUnlockPercentage,
<<<<<<< HEAD
        uint256 _cliffPeriod,
=======
        uint256 _cliffDuration,
>>>>>>> 2f460a5c
        uint256 _numberOfPeriods,
        VestingType _vestingType
    ) internal {
        require(
            _account != address(0),
            "Vesting: User must be not zero address"
        );
        require(
            userToVesting[_account].exist == false,
            "Vesting: User already exists"
        );
        require(
            _tgeUnlockPercentage <= 100,
            "Vesting: TGE unlock percentage must be less than 100"
        );

        userToVesting[_account].amount = _amount;
        userToVesting[_account].tgeUnlockPercentage = _tgeUnlockPercentage;
<<<<<<< HEAD
        userToVesting[_account].cliffPeriod = _cliffPeriod;
=======
        userToVesting[_account].cliffDuration = _cliffDuration;
>>>>>>> 2f460a5c
        userToVesting[_account].numberOfPeriods = _numberOfPeriods;
        userToVesting[_account].vestingType = _vestingType;
        userToVesting[_account].exist = true;

        totalVesting += _amount;

        if (token.balanceOf(address(this)) < totalVesting) {
            token.safeTransferFrom(
                _msgSender(),
                address(this),
                totalVesting - token.balanceOf(address(this))
            );
        }

        emit AddUser(_account, _amount);
    }

    function removeUser(address _account) public onlyOwner {
        require(
            userToVesting[_account].exist == true,
            "Vesting: User does not exist"
        );

        token.safeTransfer(
            owner(),
            userToVesting[_account].amount -
                userToVesting[_account].amountClaimed
        );

        totalVesting -= (userToVesting[_account].amount -
            userToVesting[_account].amountClaimed);

        delete userToVesting[_account];

        emit RemoveUser(_account);
    }

    function claim() public {
        require(
            userToVesting[_msgSender()].exist == true,
            "Vesting: User does not exist"
        );

        uint256 claimableAmount = _getVestingClaimableAmount(_msgSender());

        require(claimableAmount > 0, "Vesting: Nothing to claim");

        userToVesting[_msgSender()].amountClaimed += claimableAmount;

        totalVesting -= claimableAmount;

        token.safeTransfer(_msgSender(), claimableAmount);

        emit Claim(_msgSender(), claimableAmount);
    }

    function getVestingClaimableAmount(address _user)
        external
        view
        returns (uint256)
    {
        return _getVestingClaimableAmount(_user);
    }

    function _getVestingClaimableAmount(address _user)
        internal
        view
        returns (uint256 claimableAmount)
    {
        UserVestingInfo memory info = userToVesting[_user];

        if (block.timestamp < tgeTimestamp) return 0;

        uint256 totalUnlock = (info.tgeUnlockPercentage * info.amount) / 100;

        uint256 passedSeconds = block.timestamp - tgeTimestamp;

<<<<<<< HEAD
        if (passedSeconds == 0 || passedSeconds <= info.cliffPeriod)
            return totalUnlock;

        passedSeconds -= info.cliffPeriod;

        if (info.vestingType == VestingType.NEARLY) {
=======
        if (passedSeconds == 0 || passedSeconds <= info.cliffDuration)
            return totalUnlock;

        passedSeconds -= info.cliffDuration;

        if (info.vestingType == VestingType.LINEARLY) {
>>>>>>> 2f460a5c
            totalUnlock =
                totalUnlock +
                ((((100 - info.tgeUnlockPercentage) * info.amount) / 100) *
                    passedSeconds) /
<<<<<<< HEAD
                (unlockPeriod * info.numberOfPeriods);

            return totalUnlock - info.amountClaimed;
        } else if (info.vestingType == VestingType.MONTHLY) {
            uint256 passedPeriods = passedSeconds / unlockPeriod;
=======
                (periodDuration * info.numberOfPeriods);

            return totalUnlock - info.amountClaimed;
        } else if (info.vestingType == VestingType.MONTHLY) {
            uint256 passedPeriods = passedSeconds / periodDuration;
>>>>>>> 2f460a5c

            totalUnlock =
                totalUnlock +
                ((((100 - info.tgeUnlockPercentage) * info.amount) / 100) *
                    passedPeriods) /
                info.numberOfPeriods;

            return totalUnlock - info.amountClaimed;
        }
    }
}<|MERGE_RESOLUTION|>--- conflicted
+++ resolved
@@ -10,32 +10,20 @@
 
     enum VestingType {
         MONTHLY,
-<<<<<<< HEAD
-        NEARLY
-=======
         LINEARLY
->>>>>>> 2f460a5c
     }
 
     struct UserVestingInfo {
         uint256 amount;
         uint256 tgeUnlockPercentage;
         uint256 amountClaimed;
-<<<<<<< HEAD
-        uint256 cliffPeriod; // calculated by the number of seconds
-=======
         uint256 cliffDuration; // calculated by the number of seconds
->>>>>>> 2f460a5c
         uint256 numberOfPeriods; // calculated by the number of unlock period
         VestingType vestingType;
         bool exist;
     }
 
-<<<<<<< HEAD
-    uint256 public unlockPeriod; // calculated by the number of seconds
-=======
     uint256 public periodDuration; // calculated by the number of seconds
->>>>>>> 2f460a5c
 
     IERC20 public token;
 
@@ -52,11 +40,7 @@
     constructor(
         address _token,
         uint256 _tgeTimestamp,
-<<<<<<< HEAD
-        uint256 _unlockPeriod
-=======
         uint256 _periodDuration
->>>>>>> 2f460a5c
     ) {
         require(
             _token != address(0),
@@ -67,21 +51,13 @@
             "Vesting/constructor: TGE timestamp must be greater than block timestamp"
         );
         require(
-<<<<<<< HEAD
-            _unlockPeriod > 0,
-=======
             _periodDuration > 0,
->>>>>>> 2f460a5c
             "Vesting/constructor: Unlock Period must be greater than zero"
         );
 
         token = IERC20(_token);
         tgeTimestamp = _tgeTimestamp;
-<<<<<<< HEAD
-        unlockPeriod = _unlockPeriod;
-=======
         periodDuration = _periodDuration;
->>>>>>> 2f460a5c
     }
 
     modifier mustNotAfterTge() {
@@ -111,11 +87,7 @@
         address _account,
         uint256 _amount,
         uint256 _tgeUnlockPercentage,
-<<<<<<< HEAD
-        uint256 _cliffPeriod,
-=======
         uint256 _cliffDuration,
->>>>>>> 2f460a5c
         uint256 _numberOfPeriods,
         VestingType _vestingType
     ) public onlyOwner {
@@ -123,11 +95,7 @@
             _account,
             _amount,
             _tgeUnlockPercentage,
-<<<<<<< HEAD
-            _cliffPeriod,
-=======
             _cliffDuration,
->>>>>>> 2f460a5c
             _numberOfPeriods,
             _vestingType
         );
@@ -137,11 +105,7 @@
         address[] memory _accounts,
         uint256[] memory _amounts,
         uint256[] memory _tgeUnlockPercentages,
-<<<<<<< HEAD
-        uint256[] memory _cliffPeriods,
-=======
         uint256[] memory _cliffDurations,
->>>>>>> 2f460a5c
         uint256[] memory _numberOfPeriodss,
         VestingType[] memory _vestingTypes
     ) public onlyOwner {
@@ -149,13 +113,8 @@
             _accounts.length > 0 &&
                 _accounts.length == _amounts.length &&
                 _amounts.length == _tgeUnlockPercentages.length &&
-<<<<<<< HEAD
-                _tgeUnlockPercentages.length == _cliffPeriods.length &&
-                _cliffPeriods.length == _numberOfPeriodss.length &&
-=======
                 _tgeUnlockPercentages.length == _cliffDurations.length &&
                 _cliffDurations.length == _numberOfPeriodss.length &&
->>>>>>> 2f460a5c
                 _numberOfPeriodss.length == _vestingTypes.length,
             "Vesting: Invalid parameters"
         );
@@ -165,11 +124,7 @@
                 _accounts[i],
                 _amounts[i],
                 _tgeUnlockPercentages[i],
-<<<<<<< HEAD
-                _cliffPeriods[i],
-=======
                 _cliffDurations[i],
->>>>>>> 2f460a5c
                 _numberOfPeriodss[i],
                 _vestingTypes[i]
             );
@@ -180,11 +135,7 @@
         address _account,
         uint256 _amount,
         uint256 _tgeUnlockPercentage,
-<<<<<<< HEAD
-        uint256 _cliffPeriod,
-=======
         uint256 _cliffDuration,
->>>>>>> 2f460a5c
         uint256 _numberOfPeriods,
         VestingType _vestingType
     ) internal {
@@ -203,11 +154,7 @@
 
         userToVesting[_account].amount = _amount;
         userToVesting[_account].tgeUnlockPercentage = _tgeUnlockPercentage;
-<<<<<<< HEAD
-        userToVesting[_account].cliffPeriod = _cliffPeriod;
-=======
         userToVesting[_account].cliffDuration = _cliffDuration;
->>>>>>> 2f460a5c
         userToVesting[_account].numberOfPeriods = _numberOfPeriods;
         userToVesting[_account].vestingType = _vestingType;
         userToVesting[_account].exist = true;
@@ -285,38 +232,21 @@
 
         uint256 passedSeconds = block.timestamp - tgeTimestamp;
 
-<<<<<<< HEAD
-        if (passedSeconds == 0 || passedSeconds <= info.cliffPeriod)
-            return totalUnlock;
-
-        passedSeconds -= info.cliffPeriod;
-
-        if (info.vestingType == VestingType.NEARLY) {
-=======
         if (passedSeconds == 0 || passedSeconds <= info.cliffDuration)
             return totalUnlock;
 
         passedSeconds -= info.cliffDuration;
 
         if (info.vestingType == VestingType.LINEARLY) {
->>>>>>> 2f460a5c
             totalUnlock =
                 totalUnlock +
                 ((((100 - info.tgeUnlockPercentage) * info.amount) / 100) *
                     passedSeconds) /
-<<<<<<< HEAD
-                (unlockPeriod * info.numberOfPeriods);
-
-            return totalUnlock - info.amountClaimed;
-        } else if (info.vestingType == VestingType.MONTHLY) {
-            uint256 passedPeriods = passedSeconds / unlockPeriod;
-=======
                 (periodDuration * info.numberOfPeriods);
 
             return totalUnlock - info.amountClaimed;
         } else if (info.vestingType == VestingType.MONTHLY) {
             uint256 passedPeriods = passedSeconds / periodDuration;
->>>>>>> 2f460a5c
 
             totalUnlock =
                 totalUnlock +
